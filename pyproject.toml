[tool.poetry]
name = "electricitymap-contrib"
version = "1.0.0"
description = ""
license = "AGPL-3.0-or-later"
authors = ["Electricity Maps <app@electricitymaps.com>"]
packages = [
    { include = "electricitymap" }
]
include = ["config/*.json"]

[tool.poetry.dependencies]
python = '>= 3.8, < 4.0'
pydantic = "^1.9.0"

arrow = {version="0.16.0", optional=true}
beautifulsoup4 = {version="~4.6.0", optional=true}
demjson3 = {version="^3.0.5", optional=true}
freezegun = {version="^0.3.15", optional=true}
html5lib = {version = "^1.1", optional = true}
imageio = {version="^2.18.0", optional=true}
lxml = {version="^4.9.1", optional=true}
mock = {version="^2.0.0", optional=true}
opencv-python = {version="4.6.0.66", optional=true}
pandas = {version="^1.4.4", optional=true}
Pillow = {version="^9.1.1", optional=true}
pytesseract = {version="0.2.0", optional=true}
ree = {version = "2.3.2", optional = true}
requests = {version="~2.25.1", optional=true}
signalr-client-threads = {version="~0.0.12", optional=true}
tqdm = {version="^4.64.0", optional=true}
xlrd = {version="^2.0.1", optional=true}
xmltodict = {version = "^0.13.0", optional=true}
black = "22.12.0"
isort = "5.12.0"
deepdiff = "^5.8.1"
PyYAML = "^6.0"
openpyxl = {version="^3.1.2", optional=true}
<<<<<<< HEAD
pydataxm = "^0.3.2"
=======
odfpy = {version="^1.4.1", optional=true}
>>>>>>> 06bb4f40

[tool.poetry.dev-dependencies]
flake8 = "^3.9.2"
mock = "^2.0.0"
pylint = "^2.13.7"
pylint-pydantic = "^0.1.8"
requests-mock = "~1.3.0"
testfixtures = "^7.0.0"
click = "<=8.0"
pytest = "^7.1.2"

[tool.poetry.scripts]
test-parser = 'test_parser:test_parser'
test_parser = 'test_parser:test_parser'
check = 'scripts.tooling:check'
format = 'scripts.tooling:format'
lint = 'scripts.tooling:lint'
test = 'scripts.tooling:test'



[tool.poetry.extras]
parsers = [
    "arrow",
    "beautifulsoup4",
    "demjson3",
    "eiapy",
    "html5lib",
    "imageio",
    "lxml",
    "mock",
    "pandas",
    "Pillow",
    "pytesseract",
    "ree",
    "requests",
    "opencv-python",
    "xlrd",
    "freezegun",
    "signalr-client-threads",
    "tqdm",
    "openpyxl",
<<<<<<< HEAD
    "pydataxm"
]
=======
    "odfpy"]

>>>>>>> 06bb4f40

validators = [
    "arrow",
    "pandas"
]

scripts = [
    "xmltodict"
]

[tool.isort]
profile = "black"

[tool.pylint.'MESSAGES CONTROL']
extension-pkg-whitelist = "pydantic"

[tool.pylint.MASTER]
load-plugins = "pylint_pydantic"

[tool.pytest.ini_options]
testpaths = [
    "tests",
    "parsers/test"
]

[build-system]
requires = ["poetry-core>=1.0.0"]
build-backend = "poetry.core.masonry.api"<|MERGE_RESOLUTION|>--- conflicted
+++ resolved
@@ -36,11 +36,8 @@
 deepdiff = "^5.8.1"
 PyYAML = "^6.0"
 openpyxl = {version="^3.1.2", optional=true}
-<<<<<<< HEAD
 pydataxm = "^0.3.2"
-=======
 odfpy = {version="^1.4.1", optional=true}
->>>>>>> 06bb4f40
 
 [tool.poetry.dev-dependencies]
 flake8 = "^3.9.2"
@@ -83,13 +80,9 @@
     "signalr-client-threads",
     "tqdm",
     "openpyxl",
-<<<<<<< HEAD
-    "pydataxm"
-]
-=======
+    "pydataxm",
     "odfpy"]
 
->>>>>>> 06bb4f40
 
 validators = [
     "arrow",
