--- conflicted
+++ resolved
@@ -33,11 +33,8 @@
 black = "21.6b0"
 isort = "5.9.3"
 deepdiff = "^5.8.1"
-<<<<<<< HEAD
 xmltodict = {version = "^0.13.0", extras = ["scripts"]}
-=======
 PyYAML = "^6.0"
->>>>>>> 201a0d58
 
 [tool.poetry.dev-dependencies]
 flake8 = "^3.9.2"
