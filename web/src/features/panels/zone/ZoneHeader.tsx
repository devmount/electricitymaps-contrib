--- conflicted
+++ resolved
@@ -26,23 +26,9 @@
   isAggregated?: boolean;
 }
 
-<<<<<<< HEAD
-import React, { useState, useEffect } from "react";
+import React, { useState, useEffect } from 'react';
 
-export function ZoneHeader({
-  zoneId,
-  isEstimated,
-  isAggregated,
-  co2intensity,
-  renewableRatio,
-  fossilFuelRatio,
-  co2intensityProduction,
-  renewableRatioProduction,
-  fossilFuelRatioProduction,
-}: ZoneHeaderProps) {
-=======
 export function ZoneHeader({ zoneId, data, isAggregated }: ZoneHeaderProps) {
->>>>>>> afb6397e
   const { __ } = useTranslation();
   const [currentMode] = useAtom(productionConsumptionAtom);
   const [selectedDatetime] = useAtom(selectedDatetimeIndexAtom);
@@ -68,29 +54,32 @@
   );
   const isEstimated = estimationMethod !== undefined;
 
-  const [outageData, setOutageData] = useState(null);
-  const fetchData = async () => {
-    const id = '1C7zULJugzjFj3zw98WZYzBhEIHNYzTtTLFdTcVdzqzc';
-    const gid = '0';
-    const url = 'https://docs.google.com/spreadsheets/d/'+id+'/gviz/tq?tqx=out:json&tq&gid='+gid;
-    const responseText = await (
-      await fetch(url)
-    ).text();
-    const table = JSON.parse(responseText.match(/(?<=.*\().*(?=\);)/s)[0]).table;
-    const matching = table.rows.find(d => d.c[0].v === zoneId);
-    if (matching) {
-      setOutageData({
-        'zoneId': matching.c[0].v,
-        'message': matching.c[1].v,
-        'issueId': matching.c[2].v,
-      });
-    } else {
-      setOutageData(null);
-    }
-  };
-  useEffect(() => {
-    fetchData();
-  }, [zoneId]);
+  // const [outageData, setOutageData] = useState(null);
+  // const fetchData = async () => {
+  //   const id = '1C7zULJugzjFj3zw98WZYzBhEIHNYzTtTLFdTcVdzqzc';
+  //   const gid = '0';
+  //   const url =
+  //     'https://docs.google.com/spreadsheets/d/' +
+  //     id +
+  //     '/gviz/tq?tqx=out:json&tq&gid=' +
+  //     gid;
+  //   const responseText = await (await fetch(url)).text();
+  //   const table = JSON.parse(responseText.match(/(?<=.*\().*(?=\);)/s)[0]).table;
+  //   const matching = table.rows.find((d) => d.c[0].v === zoneId);
+  //   if (matching) {
+  //     setOutageData({
+  //       zoneId: matching.c[0].v,
+  //       message: matching.c[1].v,
+  //       issueId: matching.c[2].v,
+  //     });
+  //   } else {
+  //     setOutageData(null);
+  //   }
+  // };
+  // useEffect(() => {
+  //   fetchData();
+  // }, [zoneId]);
+  const outageData = data?.zoneMessage;
 
   return (
     <div className="mt-1 grid w-full gap-y-5 sm:pr-4">
@@ -100,23 +89,39 @@
         isAggregated={isAggregated}
       />
 
-      {outageData && <div
-        class="p-2 text-sm"
-        style={{
-          display: 'inline-flex',
-          backgroundColor: '#ffeb3b2b',
-          border: '1px #ffc107 solid',
-          borderRadius: '7px',
-        }}
-      >
-        <span>
-          ⚠️ {outageData.message || 'Data for this zone might contain some inaccuracies'} - read more&nbsp;
-          <a href={`https://github.com/electricitymaps/electricitymaps-contrib/issues/${outageData.issueId}`} style={{ color: 'blue' }}>
-            <svg style={{ display: 'inline' }} xmlns="http://www.w3.org/2000/svg" width="15" height="15" viewBox="0 0 24 24"><path d="M12 0c-6.626 0-12 5.373-12 12 0 5.302 3.438 9.8 8.207 11.387.599.111.793-.261.793-.577v-2.234c-3.338.726-4.033-1.416-4.033-1.416-.546-1.387-1.333-1.756-1.333-1.756-1.089-.745.083-.729.083-.729 1.205.084 1.839 1.237 1.839 1.237 1.07 1.834 2.807 1.304 3.492.997.107-.775.418-1.305.762-1.604-2.665-.305-5.467-1.334-5.467-5.931 0-1.311.469-2.381 1.236-3.221-.124-.303-.535-1.524.117-3.176 0 0 1.008-.322 3.301 1.23.957-.266 1.983-.399 3.003-.404 1.02.005 2.047.138 3.006.404 2.291-1.552 3.297-1.23 3.297-1.23.653 1.653.242 2.874.118 3.176.77.84 1.235 1.911 1.235 3.221 0 4.609-2.807 5.624-5.479 5.921.43.372.823 1.102.823 2.222v3.293c0 .319.192.694.801.576 4.765-1.589 8.199-6.086 8.199-11.386 0-6.627-5.373-12-12-12z"/></svg>
-            &nbsp;on this issue (#{outageData.issueId})
-          </a>.
-        </span>
-      </div>}
+      {outageData && (
+        <div
+          className="p-2 text-sm"
+          style={{
+            display: 'inline-flex',
+            backgroundColor: '#ffeb3b2b',
+            border: '1px #ffc107 solid',
+            borderRadius: '7px',
+          }}
+        >
+          <span>
+            ⚠️{' '}
+            {outageData.message || 'Data for this zone might contain some inaccuracies'} -
+            read more&nbsp;
+            <a
+              href={`https://github.com/electricitymaps/electricitymaps-contrib/issues/${outageData.issue}`}
+              style={{ color: 'blue' }}
+            >
+              <svg
+                style={{ display: 'inline' }}
+                xmlns="http://www.w3.org/2000/svg"
+                width="15"
+                height="15"
+                viewBox="0 0 24 24"
+              >
+                <path d="M12 0c-6.626 0-12 5.373-12 12 0 5.302 3.438 9.8 8.207 11.387.599.111.793-.261.793-.577v-2.234c-3.338.726-4.033-1.416-4.033-1.416-.546-1.387-1.333-1.756-1.333-1.756-1.089-.745.083-.729.083-.729 1.205.084 1.839 1.237 1.839 1.237 1.07 1.834 2.807 1.304 3.492.997.107-.775.418-1.305.762-1.604-2.665-.305-5.467-1.334-5.467-5.931 0-1.311.469-2.381 1.236-3.221-.124-.303-.535-1.524.117-3.176 0 0 1.008-.322 3.301 1.23.957-.266 1.983-.399 3.003-.404 1.02.005 2.047.138 3.006.404 2.291-1.552 3.297-1.23 3.297-1.23.653 1.653.242 2.874.118 3.176.77.84 1.235 1.911 1.235 3.221 0 4.609-2.807 5.624-5.479 5.921.43.372.823 1.102.823 2.222v3.293c0 .319.192.694.801.576 4.765-1.589 8.199-6.086 8.199-11.386 0-6.627-5.373-12-12-12z" />
+              </svg>
+              &nbsp;on this issue (#{outageData.issue})
+            </a>
+            .
+          </span>
+        </div>
+      )}
 
       <div className="flex flex-row justify-evenly">
         <CarbonIntensitySquare
